# THIS FILE IS AUTOGENERATED FROM .binder/Dockerfile.in


# the docker container for binder needs pymor installed entirely inside
# the container, local dev needs it in path from mounted src
# we trick docker into fulfilling both roles via a conditional ONBUILD
# if you want to use the local dev setup, see docker/docker-compose.yml
<<<<<<< HEAD
ARG BASE=pymor/jupyter_py3.7:f3adb4f5cea165b8e9bb2d5de42019bfc3c62eb2
=======
ARG BASE=pymor/jupyter_py3.7:f6acb8bdf750d965c15f7f90b01fac4b745b58bd
>>>>>>> 35399ea4
ARG BUILD_ENV=binder

FROM $BASE as image_binder
ONBUILD ADD . /pymor

FROM $BASE as image_dev
ONBUILD RUN echo "dev image uses mounted pymor" && mkdir /pymor
ONBUILD ENV PYTHONPATH=/pymor/src:${PYTHONPATH}

# select "base" image according to build arg
FROM image_${BUILD_ENV}
MAINTAINER rene.fritze@wwu.de

# binder wants to set the NB_ vars anyways, so we use it to service both setups
ARG NB_USER
ARG NB_UID
ARG PYMOR_JUPYTER_TOKEN

USER root
RUN useradd -d /home/pymor --shell /bin/bash -u ${NB_UID} -o -c "" -m ${NB_USER} && \
    chown -R ${NB_USER} /home/pymor /pymor/

# do local package install before requirements to avoid conflict
COPY .binder/local_packages /pymor/local_packages/
RUN for i in $(find /pymor/local_packages -maxdepth 1 -mindepth 1 -type d | grep -v keepdir) ; do pip install -e $i ; done
RUN bash -c "([[ -e /pymor/setup.py ]] && pip install /pymor[docs,ci,full] || echo 'no install needed') && \
    rm -rf /pymor/local_packages"
USER ${NB_USER}

ENV JUPYTER_TOKEN=${PYMOR_JUPYTER_TOKEN} \
    USER=${NB_USER} \
    HOME=/home/pymor

ENTRYPOINT []
WORKDIR /pymor/notebooks<|MERGE_RESOLUTION|>--- conflicted
+++ resolved
@@ -5,11 +5,7 @@
 # the container, local dev needs it in path from mounted src
 # we trick docker into fulfilling both roles via a conditional ONBUILD
 # if you want to use the local dev setup, see docker/docker-compose.yml
-<<<<<<< HEAD
-ARG BASE=pymor/jupyter_py3.7:f3adb4f5cea165b8e9bb2d5de42019bfc3c62eb2
-=======
 ARG BASE=pymor/jupyter_py3.7:f6acb8bdf750d965c15f7f90b01fac4b745b58bd
->>>>>>> 35399ea4
 ARG BUILD_ENV=binder
 
 FROM $BASE as image_binder
