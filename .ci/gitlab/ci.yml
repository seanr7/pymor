# THIS FILE IS AUTOGENERATED -- DO NOT EDIT #
#   Edit and Re-run .ci/gitlab/template.ci.py instead       #

stages:
  - sanity
  - test
  - build
  - install_checks
  - deploy

#************ definition of base jobs *********************************************************************************#

.test_base:
    retry:
        max: 2
        when:
            - runner_system_failure
            - api_failure
    tags:
      - autoscaling
    rules:
        - if: $CI_COMMIT_REF_NAME =~ /^staging.*/
          when: never
        - when: on_success
    variables:
<<<<<<< HEAD
        PYPI_MIRROR_TAG: 6d738beebff015c12da613d2c2208d2010b6f234
        CI_IMAGE_TAG: 6d738beebff015c12da613d2c2208d2010b6f234
=======
        PYPI_MIRROR_TAG: 55545ea9d98f1e109c6f296cf204978688acc529
        CI_IMAGE_TAG: 55545ea9d98f1e109c6f296cf204978688acc529
>>>>>>> 4db4a94d
        PYMOR_HYPOTHESIS_PROFILE: ci
        PYMOR_PYTEST_EXTRA: ""
        PYMOR_CONFIG_DISABLE: "fenics ngsolve scikit_fem dealii dunegdt"
        BINDERIMAGE: ${CI_REGISTRY_IMAGE}/binder:${CI_COMMIT_REF_SLUG}

.pytest:
    extends: .test_base
    tags:
      - long execution time
      - autoscaling
    environment:
        name: unsafe
    stage: test
    after_script:
      - .ci/gitlab/after_script.bash
    cache:
        key: same_db_on_all_runners
        paths:
          - .hypothesis
    artifacts:
        when: always
        name: "$CI_JOB_STAGE-$CI_COMMIT_REF_SLUG"
        expire_in: 3 months
        paths:
            - src/pymortests/testdata/check_results/*/*_changed
            - docs/source/*_extracted.py
            - coverage*
            - memory_usage.txt
            - .hypothesis
            - test_results*.xml


.submit:
    extends: .test_base
    image: zivgitlab.wwu.io/pymor/docker/pymor/ci_sanity:${CI_IMAGE_TAG}
    variables:
        XDG_CACHE_DIR: /tmp
    retry:
        max: 2
        when:
            - always
    environment:
        name: safe
    rules:
    - if: $CI_PIPELINE_SOURCE == "schedule"
      when: never
    - if: $CI_COMMIT_REF_NAME =~ /^github.*/
      when: never
    - when: on_success
    stage: deploy
    script: .ci/gitlab/submit.bash

.docker-in-docker:
    tags:
      - docker-in-docker
      - autoscaling
    extends: .test_base
    timeout: 45 minutes
    retry:
        max: 2
        when:
            - runner_system_failure
            - stuck_or_timeout_failure
            - api_failure
            - unknown_failure
            - job_execution_timeout
    
    image: zivgitlab.wwu.io/pymor/docker/pymor/docker-in-docker:2022.1.0@sha256:c912491b287e5e539efc7e160a4196bfef4e3c71934ff70e66afc4da88470254

    variables:
        DOCKER_DRIVER: overlay2
    before_script:
        - 'export SHARED_PATH="${CI_PROJECT_DIR}/shared"'
        - mkdir -p ${SHARED_PATH}
        - docker login -u $CI_REGISTRY_USER -p $CI_REGISTRY_PASSWORD $CI_REGISTRY
    services:
        - name: zivgitlab.wwu.io/pymor/docker/pymor/docker-in-docker:2022.1.0@sha256:c912491b287e5e539efc7e160a4196bfef4e3c71934ff70e66afc4da88470254
          alias: docker
    environment:
        name: unsafe


# this should ensure binderhubs can still build a runnable image from our repo
.binder:
    extends: .docker-in-docker
    stage: install_checks
    needs: ["ci setup"]
    rules:
    - if: $CI_PIPELINE_SOURCE == "schedule"
      when: never
    - when: on_success
    variables:
        USER: juno

.check_wheel:
    extends: .test_base
    stage: install_checks
    timeout: 10 minutes
    dependencies: ["sdist_and_wheel"]
    needs: ["sdist_and_wheel"]
    rules:
    - if: $CI_PIPELINE_SOURCE == "schedule"
      when: never
    - when: on_success
    services:
      - name: zivgitlab.wwu.io/pymor/docker/pymor/devpi:${PYPI_MIRROR_TAG}
        alias: pymor__devpi
    before_script:
      # bump to our minimal version
      - python3 -m pip install "devpi-client"
      - python3 -m pip install "https://m.devpi.net/fschulze/dev/+f/6ac/e7aaa2d1196f1/devpi_common-3.7.1.dev0-py2.py3-none-any.whl"
      - devpi use http://pymor__devpi:3141/root/public --set-cfg
      - devpi login root --password ''
      - devpi upload --from-dir --formats=* ./dist/*.whl
      - python3 -m pip install pip~=22.0
      - python3 -m pip uninstall -y pymor || true
    # the docker service addressing fails on other runners
    tags: [mike]

.sanity_checks:
    extends: .test_base
    image: zivgitlab.wwu.io/pymor/docker/pymor/ci_sanity:${CI_IMAGE_TAG}
    stage: sanity
#******** end definition of base jobs *********************************************************************************#

# https://docs.gitlab.com/ee/ci/yaml/README.html#workflowrules-templates
include:
  - template: 'Workflows/Branch-Pipelines.gitlab-ci.yml'

#******* sanity stage

# this step makes sure that on older python our install fails with
# a nice message ala "python too old" instead of "SyntaxError"
verify setup.py:
    extends: .sanity_checks
    script:
        - python3 setup.py egg_info

ci setup:
    extends: .sanity_checks
    script:
        - ${CI_PROJECT_DIR}/.ci/gitlab/ci_sanity_check.bash "3.8 3.10"

#****** test stage
mpi 3 8:
    extends: .pytest
    rules:
    - if: $CI_PIPELINE_SOURCE == "schedule"
      when: never
    - when: on_success
    variables:
        COVERAGE_FILE: coverage_mpi__3.8
        PYMOR_CONFIG_DISABLE: "ngsolve scikit_fem dealii dunegdt"
    retry:
        max: 2
        when: always
    services:
    image: zivgitlab.wwu.io/pymor/docker/pymor/testing_py3.8:${CI_IMAGE_TAG}
    script:
        - |
          if [[ "$CI_COMMIT_REF_NAME" == *"github/PR_"* ]]; then
            echo selecting hypothesis profile "ci_pr" for branch $CI_COMMIT_REF_NAME
            export PYMOR_HYPOTHESIS_PROFILE="ci_pr"
          else
            echo selecting hypothesis profile "ci" for branch $CI_COMMIT_REF_NAME
            export PYMOR_HYPOTHESIS_PROFILE="ci"
          fi
        - ./.ci/gitlab/test_mpi.bash
mpi 3 10:
    extends: .pytest
    rules:
    - if: $CI_PIPELINE_SOURCE == "schedule"
      when: never
    - when: on_success
    variables:
        COVERAGE_FILE: coverage_mpi__3.10
        PYMOR_CONFIG_DISABLE: "ngsolve scikit_fem dealii dunegdt"
    retry:
        max: 2
        when: always
    services:
    image: zivgitlab.wwu.io/pymor/docker/pymor/testing_py3.10:${CI_IMAGE_TAG}
    script:
        - |
          if [[ "$CI_COMMIT_REF_NAME" == *"github/PR_"* ]]; then
            echo selecting hypothesis profile "ci_pr" for branch $CI_COMMIT_REF_NAME
            export PYMOR_HYPOTHESIS_PROFILE="ci_pr"
          else
            echo selecting hypothesis profile "ci" for branch $CI_COMMIT_REF_NAME
            export PYMOR_HYPOTHESIS_PROFILE="ci"
          fi
        - ./.ci/gitlab/test_mpi.bash
pip_installed 3 8:
    extends: .pytest
    rules:
    - if: $CI_PIPELINE_SOURCE == "schedule"
      when: never
    - when: on_success
    variables:
        COVERAGE_FILE: coverage_pip_installed__3.8
    services:
        - name: zivgitlab.wwu.io/pymor/docker/pymor/pypi-mirror_stable_py3.8:${PYPI_MIRROR_TAG}
          alias: pypi_mirror
    image: zivgitlab.wwu.io/pymor/docker/pymor/testing_py3.8:${CI_IMAGE_TAG}
    script:
        - |
          if [[ "$CI_COMMIT_REF_NAME" == *"github/PR_"* ]]; then
            echo selecting hypothesis profile "ci_pr" for branch $CI_COMMIT_REF_NAME
            export PYMOR_HYPOTHESIS_PROFILE="ci_pr"
          else
            echo selecting hypothesis profile "ci" for branch $CI_COMMIT_REF_NAME
            export PYMOR_HYPOTHESIS_PROFILE="ci"
          fi
        - ./.ci/gitlab/test_pip_installed.bash
pip_installed 3 10:
    extends: .pytest
    rules:
    - if: $CI_PIPELINE_SOURCE == "schedule"
      when: never
    - when: on_success
    variables:
        COVERAGE_FILE: coverage_pip_installed__3.10
    services:
        - name: zivgitlab.wwu.io/pymor/docker/pymor/pypi-mirror_stable_py3.10:${PYPI_MIRROR_TAG}
          alias: pypi_mirror
    image: zivgitlab.wwu.io/pymor/docker/pymor/testing_py3.10:${CI_IMAGE_TAG}
    script:
        - |
          if [[ "$CI_COMMIT_REF_NAME" == *"github/PR_"* ]]; then
            echo selecting hypothesis profile "ci_pr" for branch $CI_COMMIT_REF_NAME
            export PYMOR_HYPOTHESIS_PROFILE="ci_pr"
          else
            echo selecting hypothesis profile "ci" for branch $CI_COMMIT_REF_NAME
            export PYMOR_HYPOTHESIS_PROFILE="ci"
          fi
        - ./.ci/gitlab/test_pip_installed.bash
tutorials 3 8:
    extends: .pytest
    rules:
    - if: $CI_PIPELINE_SOURCE == "schedule"
      when: never
    - when: on_success
    variables:
        COVERAGE_FILE: coverage_tutorials__3.8
    services:
    image: zivgitlab.wwu.io/pymor/docker/pymor/testing_py3.8:${CI_IMAGE_TAG}
    script:
        - |
          if [[ "$CI_COMMIT_REF_NAME" == *"github/PR_"* ]]; then
            echo selecting hypothesis profile "ci_pr" for branch $CI_COMMIT_REF_NAME
            export PYMOR_HYPOTHESIS_PROFILE="ci_pr"
          else
            echo selecting hypothesis profile "ci" for branch $CI_COMMIT_REF_NAME
            export PYMOR_HYPOTHESIS_PROFILE="ci"
          fi
        - ./.ci/gitlab/test_tutorials.bash
tutorials 3 10:
    extends: .pytest
    rules:
    - if: $CI_PIPELINE_SOURCE == "schedule"
      when: never
    - when: on_success
    variables:
        COVERAGE_FILE: coverage_tutorials__3.10
    services:
    image: zivgitlab.wwu.io/pymor/docker/pymor/testing_py3.10:${CI_IMAGE_TAG}
    script:
        - |
          if [[ "$CI_COMMIT_REF_NAME" == *"github/PR_"* ]]; then
            echo selecting hypothesis profile "ci_pr" for branch $CI_COMMIT_REF_NAME
            export PYMOR_HYPOTHESIS_PROFILE="ci_pr"
          else
            echo selecting hypothesis profile "ci" for branch $CI_COMMIT_REF_NAME
            export PYMOR_HYPOTHESIS_PROFILE="ci"
          fi
        - ./.ci/gitlab/test_tutorials.bash
vanilla 3 8:
    extends: .pytest
    rules:
    - if: $CI_PIPELINE_SOURCE == "schedule"
      when: never
    - when: on_success
    variables:
        COVERAGE_FILE: coverage_vanilla__3.8
    services:
    image: zivgitlab.wwu.io/pymor/docker/pymor/testing_py3.8:${CI_IMAGE_TAG}
    script:
        - |
          if [[ "$CI_COMMIT_REF_NAME" == *"github/PR_"* ]]; then
            echo selecting hypothesis profile "ci_pr" for branch $CI_COMMIT_REF_NAME
            export PYMOR_HYPOTHESIS_PROFILE="ci_pr"
          else
            echo selecting hypothesis profile "ci" for branch $CI_COMMIT_REF_NAME
            export PYMOR_HYPOTHESIS_PROFILE="ci"
          fi
        - ./.ci/gitlab/test_vanilla.bash
vanilla 3 10:
    extends: .pytest
    rules:
    - if: $CI_PIPELINE_SOURCE == "schedule"
      when: never
    - when: on_success
    variables:
        COVERAGE_FILE: coverage_vanilla__3.10
    services:
    image: zivgitlab.wwu.io/pymor/docker/pymor/testing_py3.10:${CI_IMAGE_TAG}
    script:
        - |
          if [[ "$CI_COMMIT_REF_NAME" == *"github/PR_"* ]]; then
            echo selecting hypothesis profile "ci_pr" for branch $CI_COMMIT_REF_NAME
            export PYMOR_HYPOTHESIS_PROFILE="ci_pr"
          else
            echo selecting hypothesis profile "ci" for branch $CI_COMMIT_REF_NAME
            export PYMOR_HYPOTHESIS_PROFILE="ci"
          fi
        - ./.ci/gitlab/test_vanilla.bash
oldest 3 8:
    extends: .pytest
    rules:
    - if: $CI_PIPELINE_SOURCE == "schedule"
      when: never
    - when: on_success
    variables:
        COVERAGE_FILE: coverage_oldest__3.8
    services:
        - name: zivgitlab.wwu.io/pymor/docker/pymor/pypi-mirror_oldest_py3.8:${PYPI_MIRROR_TAG}
          alias: pypi_mirror
    image: zivgitlab.wwu.io/pymor/docker/pymor/testing_py3.8:${CI_IMAGE_TAG}
    script:
        - |
          if [[ "$CI_COMMIT_REF_NAME" == *"github/PR_"* ]]; then
            echo selecting hypothesis profile "ci_pr" for branch $CI_COMMIT_REF_NAME
            export PYMOR_HYPOTHESIS_PROFILE="ci_pr"
          else
            echo selecting hypothesis profile "ci" for branch $CI_COMMIT_REF_NAME
            export PYMOR_HYPOTHESIS_PROFILE="ci"
          fi
        - ./.ci/gitlab/test_oldest.bash
cpp_demo 3 8:
    extends: .pytest
    rules:
    - if: $CI_PIPELINE_SOURCE == "schedule"
      when: never
    - when: on_success
    variables:
        COVERAGE_FILE: coverage_cpp_demo__3.8
    services:
    image: zivgitlab.wwu.io/pymor/docker/pymor/testing_py3.8:${CI_IMAGE_TAG}
    script:
        - |
          if [[ "$CI_COMMIT_REF_NAME" == *"github/PR_"* ]]; then
            echo selecting hypothesis profile "ci_pr" for branch $CI_COMMIT_REF_NAME
            export PYMOR_HYPOTHESIS_PROFILE="ci_pr"
          else
            echo selecting hypothesis profile "ci" for branch $CI_COMMIT_REF_NAME
            export PYMOR_HYPOTHESIS_PROFILE="ci"
          fi
        - ./.ci/gitlab/test_cpp_demo.bash
cpp_demo 3 10:
    extends: .pytest
    rules:
    - if: $CI_PIPELINE_SOURCE == "schedule"
      when: never
    - when: on_success
    variables:
        COVERAGE_FILE: coverage_cpp_demo__3.10
    services:
    image: zivgitlab.wwu.io/pymor/docker/pymor/testing_py3.10:${CI_IMAGE_TAG}
    script:
        - |
          if [[ "$CI_COMMIT_REF_NAME" == *"github/PR_"* ]]; then
            echo selecting hypothesis profile "ci_pr" for branch $CI_COMMIT_REF_NAME
            export PYMOR_HYPOTHESIS_PROFILE="ci_pr"
          else
            echo selecting hypothesis profile "ci" for branch $CI_COMMIT_REF_NAME
            export PYMOR_HYPOTHESIS_PROFILE="ci"
          fi
        - ./.ci/gitlab/test_cpp_demo.bash
fenics 3 8:
    extends: .pytest
    rules:
    - if: $CI_PIPELINE_SOURCE == "schedule"
      when: never
    - when: on_success
    variables:
        COVERAGE_FILE: coverage_fenics__3.8
        PYMOR_PYTEST_EXTRA: "-m 'not builtin'"
        PYMOR_CONFIG_DISABLE: "ngsolve scikit_fem dealii dunegdt"
        PYMOR_FIXTURES_DISABLE_BUILTIN: "1"
    services:
    image: zivgitlab.wwu.io/pymor/docker/pymor/testing_py3.8:${CI_IMAGE_TAG}
    script:
        - |
          if [[ "$CI_COMMIT_REF_NAME" == *"github/PR_"* ]]; then
            echo selecting hypothesis profile "ci_pr" for branch $CI_COMMIT_REF_NAME
            export PYMOR_HYPOTHESIS_PROFILE="ci_pr"
          else
            echo selecting hypothesis profile "ci" for branch $CI_COMMIT_REF_NAME
            export PYMOR_HYPOTHESIS_PROFILE="ci"
          fi
        - ./.ci/gitlab/test_fenics.bash
fenics 3 10:
    extends: .pytest
    rules:
    - if: $CI_PIPELINE_SOURCE == "schedule"
      when: never
    - when: on_success
    variables:
        COVERAGE_FILE: coverage_fenics__3.10
        PYMOR_PYTEST_EXTRA: "-m 'not builtin'"
        PYMOR_CONFIG_DISABLE: "ngsolve scikit_fem dealii dunegdt"
        PYMOR_FIXTURES_DISABLE_BUILTIN: "1"
    services:
    image: zivgitlab.wwu.io/pymor/docker/pymor/testing_py3.10:${CI_IMAGE_TAG}
    script:
        - |
          if [[ "$CI_COMMIT_REF_NAME" == *"github/PR_"* ]]; then
            echo selecting hypothesis profile "ci_pr" for branch $CI_COMMIT_REF_NAME
            export PYMOR_HYPOTHESIS_PROFILE="ci_pr"
          else
            echo selecting hypothesis profile "ci" for branch $CI_COMMIT_REF_NAME
            export PYMOR_HYPOTHESIS_PROFILE="ci"
          fi
        - ./.ci/gitlab/test_fenics.bash
ngsolve 3 8:
    extends: .pytest
    rules:
    - if: $CI_PIPELINE_SOURCE == "schedule"
      when: never
    - when: on_success
    variables:
        COVERAGE_FILE: coverage_ngsolve__3.8
        PYMOR_PYTEST_EXTRA: "-m 'not builtin'"
        PYMOR_CONFIG_DISABLE: "fenics scikit_fem dealii dunegdt"
        PYMOR_FIXTURES_DISABLE_BUILTIN: "1"
    services:
    image: zivgitlab.wwu.io/pymor/docker/pymor/testing_py3.8:${CI_IMAGE_TAG}
    script:
        - |
          if [[ "$CI_COMMIT_REF_NAME" == *"github/PR_"* ]]; then
            echo selecting hypothesis profile "ci_pr" for branch $CI_COMMIT_REF_NAME
            export PYMOR_HYPOTHESIS_PROFILE="ci_pr"
          else
            echo selecting hypothesis profile "ci" for branch $CI_COMMIT_REF_NAME
            export PYMOR_HYPOTHESIS_PROFILE="ci"
          fi
        - ./.ci/gitlab/test_ngsolve.bash
ngsolve 3 10:
    extends: .pytest
    rules:
    - if: $CI_PIPELINE_SOURCE == "schedule"
      when: never
    - when: on_success
    variables:
        COVERAGE_FILE: coverage_ngsolve__3.10
        PYMOR_PYTEST_EXTRA: "-m 'not builtin'"
        PYMOR_CONFIG_DISABLE: "fenics scikit_fem dealii dunegdt"
        PYMOR_FIXTURES_DISABLE_BUILTIN: "1"
    services:
    image: zivgitlab.wwu.io/pymor/docker/pymor/testing_py3.10:${CI_IMAGE_TAG}
    script:
        - |
          if [[ "$CI_COMMIT_REF_NAME" == *"github/PR_"* ]]; then
            echo selecting hypothesis profile "ci_pr" for branch $CI_COMMIT_REF_NAME
            export PYMOR_HYPOTHESIS_PROFILE="ci_pr"
          else
            echo selecting hypothesis profile "ci" for branch $CI_COMMIT_REF_NAME
            export PYMOR_HYPOTHESIS_PROFILE="ci"
          fi
        - ./.ci/gitlab/test_ngsolve.bash
dunegdt 3 8:
    extends: .pytest
    rules:
    - if: $CI_PIPELINE_SOURCE == "schedule"
      when: never
    - when: on_success
    variables:
        COVERAGE_FILE: coverage_dunegdt__3.8
        PYMOR_PYTEST_EXTRA: "-m 'not builtin'"
        PYMOR_CONFIG_DISABLE: "fenics ngsolve scikit_fem dealii"
        PYMOR_FIXTURES_DISABLE_BUILTIN: "1"
    services:
    image: zivgitlab.wwu.io/pymor/docker/pymor/testing_py3.8:${CI_IMAGE_TAG}
    script:
        - |
          if [[ "$CI_COMMIT_REF_NAME" == *"github/PR_"* ]]; then
            echo selecting hypothesis profile "ci_pr" for branch $CI_COMMIT_REF_NAME
            export PYMOR_HYPOTHESIS_PROFILE="ci_pr"
          else
            echo selecting hypothesis profile "ci" for branch $CI_COMMIT_REF_NAME
            export PYMOR_HYPOTHESIS_PROFILE="ci"
          fi
        - ./.ci/gitlab/test_dunegdt.bash
dunegdt 3 10:
    extends: .pytest
    rules:
    - if: $CI_PIPELINE_SOURCE == "schedule"
      when: never
    - when: on_success
    variables:
        COVERAGE_FILE: coverage_dunegdt__3.10
        PYMOR_PYTEST_EXTRA: "-m 'not builtin'"
        PYMOR_CONFIG_DISABLE: "fenics ngsolve scikit_fem dealii"
        PYMOR_FIXTURES_DISABLE_BUILTIN: "1"
    services:
    image: zivgitlab.wwu.io/pymor/docker/pymor/testing_py3.10:${CI_IMAGE_TAG}
    script:
        - |
          if [[ "$CI_COMMIT_REF_NAME" == *"github/PR_"* ]]; then
            echo selecting hypothesis profile "ci_pr" for branch $CI_COMMIT_REF_NAME
            export PYMOR_HYPOTHESIS_PROFILE="ci_pr"
          else
            echo selecting hypothesis profile "ci" for branch $CI_COMMIT_REF_NAME
            export PYMOR_HYPOTHESIS_PROFILE="ci"
          fi
        - ./.ci/gitlab/test_dunegdt.bash
scikit_fem 3 8:
    extends: .pytest
    rules:
    - if: $CI_PIPELINE_SOURCE == "schedule"
      when: never
    - when: on_success
    variables:
        COVERAGE_FILE: coverage_scikit_fem__3.8
        PYMOR_PYTEST_EXTRA: "-m 'not builtin'"
        PYMOR_CONFIG_DISABLE: "fenics ngsolve dealii dunegdt"
        PYMOR_FIXTURES_DISABLE_BUILTIN: "1"
    services:
    image: zivgitlab.wwu.io/pymor/docker/pymor/testing_py3.8:${CI_IMAGE_TAG}
    script:
        - |
          if [[ "$CI_COMMIT_REF_NAME" == *"github/PR_"* ]]; then
            echo selecting hypothesis profile "ci_pr" for branch $CI_COMMIT_REF_NAME
            export PYMOR_HYPOTHESIS_PROFILE="ci_pr"
          else
            echo selecting hypothesis profile "ci" for branch $CI_COMMIT_REF_NAME
            export PYMOR_HYPOTHESIS_PROFILE="ci"
          fi
        - ./.ci/gitlab/test_scikit_fem.bash
scikit_fem 3 10:
    extends: .pytest
    rules:
    - if: $CI_PIPELINE_SOURCE == "schedule"
      when: never
    - when: on_success
    variables:
        COVERAGE_FILE: coverage_scikit_fem__3.10
        PYMOR_PYTEST_EXTRA: "-m 'not builtin'"
        PYMOR_CONFIG_DISABLE: "fenics ngsolve dealii dunegdt"
        PYMOR_FIXTURES_DISABLE_BUILTIN: "1"
    services:
    image: zivgitlab.wwu.io/pymor/docker/pymor/testing_py3.10:${CI_IMAGE_TAG}
    script:
        - |
          if [[ "$CI_COMMIT_REF_NAME" == *"github/PR_"* ]]; then
            echo selecting hypothesis profile "ci_pr" for branch $CI_COMMIT_REF_NAME
            export PYMOR_HYPOTHESIS_PROFILE="ci_pr"
          else
            echo selecting hypothesis profile "ci" for branch $CI_COMMIT_REF_NAME
            export PYMOR_HYPOTHESIS_PROFILE="ci"
          fi
        - ./.ci/gitlab/test_scikit_fem.bash
ci_weekly 3 8:
    extends: .pytest
    timeout: 5h
    variables:
        COVERAGE_FILE: coverage_ci_weekly
    rules:
        - if: $CI_PIPELINE_SOURCE == "schedule"
          when: always
    services:
        - name: zivgitlab.wwu.io/pymor/docker/pymor/pypi-mirror_stable_py3.8:${PYPI_MIRROR_TAG}
          alias: pypi_mirror
    image: zivgitlab.wwu.io/pymor/docker/pymor/testing_py3.8:${CI_IMAGE_TAG}
    
    script: ./.ci/gitlab/test_vanilla.bash
ci_weekly 3 10:
    extends: .pytest
    timeout: 5h
    variables:
        COVERAGE_FILE: coverage_ci_weekly
    rules:
        - if: $CI_PIPELINE_SOURCE == "schedule"
          when: always
    services:
        - name: zivgitlab.wwu.io/pymor/docker/pymor/pypi-mirror_stable_py3.10:${PYPI_MIRROR_TAG}
          alias: pypi_mirror
    image: zivgitlab.wwu.io/pymor/docker/pymor/testing_py3.10:${CI_IMAGE_TAG}
    
    script: ./.ci/gitlab/test_vanilla.bash

submit coverage:
    extends: .submit
    artifacts:
        when: always
        name: "coverage_reports"
        paths:
            - reports/
    dependencies:
        - mpi 3 8
        - mpi 3 10
        - tutorials 3 8
        - tutorials 3 10
        - vanilla 3 8
        - vanilla 3 10
        - oldest 3 8
        - fenics 3 8
        - fenics 3 10
        - ngsolve 3 8
        - ngsolve 3 10
        - dunegdt 3 8
        - dunegdt 3 10
        - scikit_fem 3 8
        - scikit_fem 3 10

coverage html:
    extends: .submit
    needs: ["submit coverage"]
    dependencies: ["submit coverage"]
    artifacts:
        name: "coverage_html"
        paths:
            - coverage_html
    before_script:
        - apk add py3-coverage
    script:
        - coverage combine reports/coverage*
        - coverage html --directory coverage_html
submit ci_weekly 3 8:
    extends: .submit
    rules:
        - if: $CI_PIPELINE_SOURCE == "schedule"
          when: always
    dependencies:
        - ci_weekly 3 8
    needs: ["ci_weekly 3 8"]
submit ci_weekly 3 10:
    extends: .submit
    rules:
        - if: $CI_PIPELINE_SOURCE == "schedule"
          when: always
    dependencies:
        - ci_weekly 3 10
    needs: ["ci_weekly 3 10"]



from source 1/2:
    extends: .test_base
    tags: [mike]
    services:
        - name: zivgitlab.wwu.io/pymor/docker/pymor/pypi-mirror_stable_py3.10:${PYPI_MIRROR_TAG}
          alias: pypi_mirror
    needs: ["ci setup"]
    rules:
    - if: $CI_PIPELINE_SOURCE == "schedule"
      when: never
    - when: on_success
    stage: install_checks
    image: zivgitlab.wwu.io/pymor/docker/pymor/deploy_checks_fedora:${CI_IMAGE_TAG}
    script: ./.ci/gitlab/install_checks/fedora/check.bash

from source 2/2:
    extends: .test_base
    tags: [mike]
    services:
        - name: zivgitlab.wwu.io/pymor/docker/pymor/pypi-mirror_stable_py3.9:${PYPI_MIRROR_TAG}
          alias: pypi_mirror
    needs: ["ci setup"]
    rules:
    - if: $CI_PIPELINE_SOURCE == "schedule"
      when: never
    - when: on_success
    stage: install_checks
    image: zivgitlab.wwu.io/pymor/docker/pymor/deploy_checks_debian-bullseye:${CI_IMAGE_TAG}
    script: ./.ci/gitlab/install_checks/debian-bullseye/check.bash


binder base image:
    extends: .binder
    stage: build
    script:
        - docker build --build-arg CI_IMAGE_TAG=${CI_IMAGE_TAG} -t ${BINDERIMAGE} -f .ci/gitlab/Dockerfile.binder.base .
        - docker login -u $CI_REGISTRY_USER -p $CI_REGISTRY_PASSWORD $CI_REGISTRY
        - docker run ${BINDERIMAGE} ipython -c "from pymor.basic import *"
        - docker push ${BINDERIMAGE}

local docker:
    extends: .binder
    script:
        - make docker_image
        - make DOCKER_CMD="ipython -c 'from pymor.basic import *'" docker_exec


trigger_binder 1/3:
    extends: .test_base
    stage: deploy
    image: harbor.uni-muenster.de/proxy-docker/library/alpine:3.16
    rules:
        - if: $CI_COMMIT_REF_NAME == "main"
          when: on_success
        - if: $CI_COMMIT_TAG != null
          when: on_success
    before_script:
        - apk --update add bash py3-pip
        - pip3 install requests
    script:
        - python3 .ci/gitlab/trigger_binder.py "https://gke.mybinder.org/build/gh/pymor/pymor/${CI_COMMIT_REF}"

trigger_binder 2/3:
    extends: .test_base
    stage: deploy
    image: harbor.uni-muenster.de/proxy-docker/library/alpine:3.16
    rules:
        - if: $CI_COMMIT_REF_NAME == "main"
          when: on_success
        - if: $CI_COMMIT_TAG != null
          when: on_success
    before_script:
        - apk --update add bash py3-pip
        - pip3 install requests
    script:
        - python3 .ci/gitlab/trigger_binder.py "https://ovh.mybinder.org/build/gh/pymor/pymor/${CI_COMMIT_REF}"

trigger_binder 3/3:
    extends: .test_base
    stage: deploy
    image: harbor.uni-muenster.de/proxy-docker/library/alpine:3.16
    rules:
        - if: $CI_COMMIT_REF_NAME == "main"
          when: on_success
        - if: $CI_COMMIT_TAG != null
          when: on_success
    before_script:
        - apk --update add bash py3-pip
        - pip3 install requests
    script:
        - python3 .ci/gitlab/trigger_binder.py "https://gesis.mybinder.org/build/gh/pymor/pymor/${CI_COMMIT_REF}"


sdist_and_wheel:
    extends: .sanity_checks
    stage: build
    needs: ["ci setup"]
    rules:
    - if: $CI_PIPELINE_SOURCE == "schedule"
      when: never
    - when: on_success
    artifacts:
        paths:
        - dist/pymor*.whl
        - dist/pymor*.tar.gz
        expire_in: 1 week
    script: python3 -m build

pypi:
    extends: .test_base
    image: harbor.uni-muenster.de/proxy-docker/library/alpine:3.16
    stage: deploy
    needs:
    dependencies:
      - sdist_and_wheel
    rules:
    - if: $CI_PIPELINE_SOURCE == "schedule"
      when: never
    - if: $CI_COMMIT_REF_NAME =~ /^github.*/
      when: never
    - when: on_success
    variables:
        ARCHIVE_DIR: pyMOR_wheels-${CI_COMMIT_REF_NAME}
    artifacts:
        paths:
         - ${CI_PROJECT_DIR}/${ARCHIVE_DIR}/pymor*whl
         - ${CI_PROJECT_DIR}/${ARCHIVE_DIR}/pymor*tar.gz
        expire_in: 6 months
        name: pymor-wheels
    before_script:
        - apk add py3-pip twine bash
    script:
        - ${CI_PROJECT_DIR}/.ci/gitlab/pypi_deploy.bash
    environment:
        name: safe


from wheel 1/2:
    extends: .check_wheel
    image: zivgitlab.wwu.io/pymor/docker/pymor/deploy_checks_fedora:${CI_IMAGE_TAG}
    script:
      - echo "Testing wheel install on fedora with Python 3.10"
      - python3 -m pip freeze --all
      - devpi install pymor[full]

from wheel 2/2:
    extends: .check_wheel
    image: zivgitlab.wwu.io/pymor/docker/pymor/deploy_checks_debian-bullseye:${CI_IMAGE_TAG}
    script:
      - echo "Testing wheel install on debian-bullseye with Python 3.9"
      - python3 -m pip freeze --all
      - devpi install pymor[full]

docs build 3 8:
    extends: .test_base
    tags: [mike]
    rules:
        - if: $CI_PIPELINE_SOURCE == "schedule"
          when: never
        - when: on_success
    services:
        - name: zivgitlab.wwu.io/pymor/docker/pymor/pypi-mirror_stable_py3.8:${PYPI_MIRROR_TAG}
          alias: pypi_mirror
    image: zivgitlab.wwu.io/pymor/docker/pymor/jupyter_py3.8:${CI_IMAGE_TAG}
    script:
        - ${CI_PROJECT_DIR}/.ci/gitlab/test_docs.bash
    stage: build
    needs: ["ci setup"]
    artifacts:
        paths:
            - docs/_build/html
            - docs/error.log

docs build 3 10:
    extends: .test_base
    tags: [mike]
    rules:
        - if: $CI_PIPELINE_SOURCE == "schedule"
          when: never
        - when: on_success
    services:
        - name: zivgitlab.wwu.io/pymor/docker/pymor/pypi-mirror_stable_py3.10:${PYPI_MIRROR_TAG}
          alias: pypi_mirror
    image: zivgitlab.wwu.io/pymor/docker/pymor/jupyter_py3.10:${CI_IMAGE_TAG}
    script:
        - ${CI_PROJECT_DIR}/.ci/gitlab/test_docs.bash
    stage: build
    needs: ["ci setup"]
    artifacts:
        paths:
            - docs/_build/html
            - docs/error.log


docs:
    extends: .docker-in-docker
    # makes sure this doesn't land on the test runner
    tags: [mike]
    image: harbor.uni-muenster.de/proxy-docker/library/alpine:3.16
    stage: deploy
    resource_group: docs_deploy
    needs: ["docs build 3 10", "binder base image"]
    dependencies: ["docs build 3 10", "binder base image"]
    before_script:
        - apk --update add make py3-pip bash py3-ruamel.yaml.clib
        - pip3 install jinja2 jupyter-repo2docker
    script:
        - ${CI_PROJECT_DIR}/.ci/gitlab/deploy_docs.bash
    rules:
        - if: $CI_PIPELINE_SOURCE == "schedule"
          when: never
        - if: $CI_COMMIT_REF_NAME =~ /^github\/PR_.*/
          when: never
        - when: on_success
    environment:
        name: safe

# THIS FILE IS AUTOGENERATED -- DO NOT EDIT #
#   Edit and Re-run .ci/gitlab/template.ci.py instead       #<|MERGE_RESOLUTION|>--- conflicted
+++ resolved
@@ -23,13 +23,8 @@
           when: never
         - when: on_success
     variables:
-<<<<<<< HEAD
         PYPI_MIRROR_TAG: 6d738beebff015c12da613d2c2208d2010b6f234
         CI_IMAGE_TAG: 6d738beebff015c12da613d2c2208d2010b6f234
-=======
-        PYPI_MIRROR_TAG: 55545ea9d98f1e109c6f296cf204978688acc529
-        CI_IMAGE_TAG: 55545ea9d98f1e109c6f296cf204978688acc529
->>>>>>> 4db4a94d
         PYMOR_HYPOTHESIS_PROFILE: ci
         PYMOR_PYTEST_EXTRA: ""
         PYMOR_CONFIG_DISABLE: "fenics ngsolve scikit_fem dealii dunegdt"
