# -*- coding: utf-8 -*-
# This file is part of the pyMOR project (http://www.pymor.org).
# Copyright 2013-2016 pyMOR developers and contributors. All rights reserved.
# License: BSD 2-Clause License (http://opensource.org/licenses/BSD-2-Clause)

"""Module containing some constructions to obtain new operators from old ones."""

from functools import reduce
from itertools import chain

import numpy as np

from pymor.core.defaults import defaults
from pymor.core.exceptions import InversionError
from pymor.core.interfaces import ImmutableInterface
from pymor.operators.basic import OperatorBase
from pymor.operators.interfaces import OperatorInterface
from pymor.parameters.base import Parametric
from pymor.parameters.interfaces import ParameterFunctionalInterface
from pymor.vectorarrays.interfaces import VectorArrayInterface, VectorSpaceInterface, _INDEXTYPES
from pymor.vectorarrays.numpy import NumpyVectorSpace


class LincombOperator(OperatorBase):
    """Linear combination of arbitrary |Operators|.

    This |Operator| represents a (possibly |Parameter| dependent)
    linear combination of a given list of |Operators|.

    Parameters
    ----------
    operators
        List of |Operators| whose linear combination is formed.
    coefficients
        A list of linear coefficients. A linear coefficient can
        either be a fixed number or a |ParameterFunctional|.
    name
        Name of the operator.
    """

    def __init__(self, operators, coefficients, solver_options=None, name=None):
        assert len(operators) > 0
        assert len(operators) == len(coefficients)
        assert all(isinstance(op, OperatorInterface) for op in operators)
        assert all(isinstance(c, (ParameterFunctionalInterface, _INDEXTYPES)) for c in coefficients)
        assert all(op.source == operators[0].source for op in operators[1:])
        assert all(op.range == operators[0].range for op in operators[1:])
        self.source = operators[0].source
        self.range = operators[0].range
        self.operators = tuple(operators)
        self.linear = all(op.linear for op in operators)
        self.coefficients = tuple(coefficients)
        self.solver_options = solver_options
        self.name = name
        self.build_parameter_type(*chain(operators,
                                         (f for f in coefficients if isinstance(f, ParameterFunctionalInterface))))

    @property
    def T(self):
        options = {'inverse': self.solver_options.get('inverse_transpose'),
                   'inverse_transpose': self.solver_options.get('inverse')} if self.solver_options else None
        return self.with_(operators=[op.T for op in self.operators], solver_options=options,
                          name=self.name + '_transposed')

    def evaluate_coefficients(self, mu):
        """Compute the linear coefficients for a given |Parameter|.

        Parameters
        ----------
        mu
            |Parameter| for which to compute the linear coefficients.

        Returns
        -------
        List of linear coefficients.
        """
        mu = self.parse_parameter(mu)
        return [c.evaluate(mu) if hasattr(c, 'evaluate') else c for c in self.coefficients]

    def apply(self, U, mu=None):
        coeffs = self.evaluate_coefficients(mu)
        R = self.operators[0].apply(U, mu=mu)
        R.scal(coeffs[0])
        for op, c in zip(self.operators[1:], coeffs[1:]):
            R.axpy(c, op.apply(U, mu=mu))
        return R

    def apply2(self, V, U, mu=None):
        coeffs = self.evaluate_coefficients(mu)
        matrices = [op.apply2(V, U, mu=mu) for op in self.operators]
        coeffs_dtype = reduce(np.promote_types, (type(c) for c in coeffs))
        matrices_dtype = reduce(np.promote_types, (m.dtype for m in matrices))
        common_dtype = np.promote_types(coeffs_dtype, matrices_dtype)
        R = coeffs[0] * matrices[0]
        if R.dtype != common_dtype:
            R = R.astype(common_dtype)
        for m, c in zip(matrices[1:], coeffs[1:]):
            R += c * m
        return R

    def pairwise_apply2(self, V, U, mu=None):
        coeffs = self.evaluate_coefficients(mu)
        vectors = [op.pairwise_apply2(V, U, mu=mu) for op in self.operators]
        coeffs_dtype = reduce(np.promote_types, (type(c) for c in coeffs))
        vectors_dtype = reduce(np.promote_types, (v.dtype for v in vectors))
        common_dtype = np.promote_types(coeffs_dtype, vectors_dtype)
        R = coeffs[0] * vectors[0]
        if R.dtype != common_dtype:
            R = R.astype(common_dtype)
        for v, c in zip(vectors[1:], coeffs[1:]):
            R += c * v
        return R

    def apply_transpose(self, V, mu=None):
<<<<<<< HEAD
        if hasattr(self, '_assembled_operator'):
            if self._defaults_sid == defaults_sid():
                return self._assembled_operator.apply_transpose(V)
            else:
                return self.assemble().apply_transpose(V)
        elif self._try_assemble:
            return self.assemble().apply_transpose(V)
=======
>>>>>>> d003691a
        coeffs = self.evaluate_coefficients(mu)
        R = self.operators[0].apply_transpose(V, mu=mu)
        R.scal(coeffs[0])
        for op, c in zip(self.operators[1:], coeffs[1:]):
            R.axpy(c, op.apply_transpose(V, mu=mu))
        return R

    def assemble(self, mu=None):
        operators = [op.assemble(mu) for op in self.operators]
        coefficients = self.evaluate_coefficients(mu)
        op = operators[0].assemble_lincomb(operators, coefficients, solver_options=self.solver_options,
                                           name=self.name + '_assembled')
        if op:
            return op
        else:
            return LincombOperator(operators, coefficients, solver_options=self.solver_options,
                                   name=self.name + '_assembled')

    def jacobian(self, U, mu=None):
        if self.linear:
            return self.assemble(mu)
        jacobians = [op.jacobian(U, mu) for op in self.operators]
        coefficients = self.evaluate_coefficients(mu)
        options = self.solver_options.get('jacobian') if self.solver_options else None
        jac = jacobians[0].assemble_lincomb(jacobians, coefficients, solver_options=options,
                                            name=self.name + '_jacobian')
        if jac is None:
            return LincombOperator(jacobians, coefficients, solver_options=options,
                                   name=self.name + '_jacobian')
        else:
            return jac

    def _as_array(self, source, mu):
        coefficients = np.array(self.evaluate_coefficients(mu))
        arrays = [op.as_source_array(mu) if source else op.as_range_array(mu) for op in self.operators]
        R = arrays[0]
        R.scal(coefficients[0])
        for c, v in zip(coefficients[1:], arrays[1:]):
            R.axpy(c, v)
        return R

    def as_range_array(self, mu=None):
        return self._as_array(False, mu)

    def as_source_array(self, mu=None):
        return self._as_array(True, mu)


class Concatenation(OperatorBase):
    """|Operator| representing the concatenation of two |Operators|.

    Parameters
    ----------
    second
        The |Operator| which is applied as second operator.
    first
        The |Operator| which is applied as first operator.
    name
        Name of the operator.
    """

    def __init__(self, second, first, solver_options=None, name=None):
        assert isinstance(second, OperatorInterface)
        assert isinstance(first, OperatorInterface)
        assert first.range == second.source
        self.first = first
        self.second = second
        self.build_parameter_type(second, first)
        self.source = first.source
        self.range = second.range
        self.linear = second.linear and first.linear
        self.solver_options = solver_options
        self.name = name

    @property
    def T(self):
        options = {'inverse': self.solver_options.get('inverse_transpose'),
                   'inverse_transpose': self.solver_options.get('inverse')} if self.solver_options else None
        return type(self)(self.first.T, self.second.T, solver_options=options,
                          name=self.name + '_transposed')

    def apply(self, U, mu=None):
        mu = self.parse_parameter(mu)
        return self.second.apply(self.first.apply(U, mu=mu), mu=mu)

    def apply_transpose(self, V, mu=None):
        mu = self.parse_parameter(mu)
        return self.first.apply_transpose(self.second.apply_transpose(V, mu=mu), mu=mu)

    def jacobian(self, U, mu=None):
        assert len(U) == 1
        V = self.first.apply(U, mu=mu)
        options = self.solver_options.get('jacobian') if self.solver_options else None
        return Concatenation(self.second.jacobian(V, mu=mu), self.first.jacobian(U, mu=mu),
                             solver_options=options, name=self.name + '_jacobian')

    def restricted(self, dofs):
        restricted_second, second_source_dofs = self.second.restricted(dofs)
        restricted_first, first_source_dofs = self.first.restricted(second_source_dofs)
        if isinstance(restricted_second, IdentityOperator):
            return restricted_first, first_source_dofs
        elif isinstance(restricted_first, IdentityOperator):
            return restricted_second, first_source_dofs
        else:
            return Concatenation(restricted_second, restricted_first), first_source_dofs


class ComponentProjection(OperatorBase):
    """|Operator| representing the projection of a |VectorArray| on some of its components.

    Parameters
    ----------
    components
        List or 1D |NumPy array| of the indices of the vector
        :meth:`~pymor.vectorarrays.interfaces.VectorArrayInterface.components` that ar
        to be extracted by the operator.
    source
        Source |VectorSpace| of the operator.
    name
        Name of the operator.
    """

    linear = True

    def __init__(self, components, source, name=None):
        assert all(0 <= c < source.dim for c in components)
        self.components = np.array(components, dtype=np.int32)
        self.range = NumpyVectorSpace(len(components))
        self.source = source
        self.name = name

    def apply(self, U, mu=None):
        assert U in self.source
        return self.range.make_array(U.components(self.components))

    def restricted(self, dofs):
        assert all(0 <= c < self.range.dim for c in dofs)
        source_dofs = self.components[dofs]
        return IdentityOperator(NumpyVectorSpace(len(source_dofs))), source_dofs


class IdentityOperator(OperatorBase):
    """The identity |Operator|.

    In other words::

        op.apply(U) == U

    Parameters
    ----------
    space
        The |VectorSpace| the operator acts on.
    name
        Name of the operator.
    """

    linear = True

    def __init__(self, space, name=None):
        self.source = self.range = space
        self.name = name

    @property
    def T(self):
        return self

    def apply(self, U, mu=None):
        assert U in self.source
        return U.copy()

    def apply_transpose(self, V, mu=None):
        assert V in self.range
        return V.copy()

    def apply_inverse(self, V, mu=None, least_squares=False):
        assert V in self.range
        return V.copy()

    def apply_inverse_transpose(self, U, mu=None, least_squares=False):
        assert U in self.source
        return U.copy()

    def assemble(self, mu=None):
        return self

    def assemble_lincomb(self, operators, coefficients, solver_options=None, name=None):
        if all(isinstance(op, IdentityOperator) for op in operators):
            if len(operators) == 1:  # avoid infinite recursion
                return None
            assert all(op.source == operators[0].source for op in operators)
            return IdentityOperator(operators[0].source, name=name) * sum(coefficients)
        else:
            return operators[1].assemble_lincomb(operators[1:] + [operators[0]],
                                                 coefficients[1:] + [coefficients[0]],
                                                 solver_options=solver_options, name=name)

    def restricted(self, dofs):
        assert all(0 <= c < self.range.dim for c in dofs)
        return IdentityOperator(NumpyVectorSpace(len(dofs))), dofs


class ConstantOperator(OperatorBase):
    """A constant |Operator| always returning the same vector.

    Parameters
    ----------
    value
        A |VectorArray| of length 1 containing the vector which is
        returned by the operator.
    source
        Source |VectorSpace| of the operator.
    name
        Name of the operator.
    """

    linear = False

    def __init__(self, value, source, name=None):
        assert isinstance(value, VectorArrayInterface)
        assert len(value) == 1
        self.source = source
        self.range = value.space
        self.name = name
        self._value = value.copy()

    def apply(self, U, mu=None):
        assert U in self.source
        return self._value[[0] * len(U)].copy()

    def jacobian(self, U, mu=None):
        assert U in self.source
        assert len(U) == 1
        return ZeroOperator(self.source, self.range, name=self.name + '_jacobian')

    def restricted(self, dofs):
        assert all(0 <= c < self.range.dim for c in dofs)
        restricted_value = NumpyVectorSpace.make_array(self._value.components(dofs))
        return ConstantOperator(restricted_value, NumpyVectorSpace(len(dofs))), dofs


class ZeroOperator(OperatorBase):
    """The |Operator| which maps every vector to zero.

    Parameters
    ----------
    source
        Source |VectorSpace| of the operator.
    range
        Range |VectorSpace| of the operator.
    name
        Name of the operator.
    """

    linear = True

    def __init__(self, source, range, name=None):
        assert isinstance(source, VectorSpaceInterface)
        assert isinstance(range, VectorSpaceInterface)
        self.source = source
        self.range = range
        self.name = name

    @property
    def T(self):
        return type(self)(self.range, self.source, name=self.name + '_transposed')

    def apply(self, U, mu=None):
        assert U in self.source
        return self.range.zeros(len(U))

    def apply_transpose(self, V, mu=None):
        assert V in self.range
        return self.source.zeros(len(V))

    def apply_inverse(self, V, mu=None, least_squares=False):
        assert V in self.range
        if not least_squares:
            raise InversionError
        return self.source.zeros(len(V))

    def apply_inverse_transpose(self, U, mu=None, least_squares=False):
        assert U in self.source
        if not least_squares:
            raise InversionError
        return self.range.zeros(len(U))

    def assemble_lincomb(self, operators, coefficients, solver_options=None, name=None):
        assert operators[0] is self
        if len(operators) > 1:
            return operators[1].assemble_lincomb(operators[1:], coefficients[1:], solver_options=solver_options,
                                                 name=name)
        else:
            return self

    def restricted(self, dofs):
        assert all(0 <= c < self.range.dim for c in dofs)
        return ZeroOperator(NumpyVectorSpace(0), NumpyVectorSpace(len(dofs))), np.array([], dtype=np.int32)


class VectorArrayOperator(OperatorBase):
    """Wraps a |VectorArray| as an |Operator|.

    If `transposed` is `False`, the operator maps from `NumpyVectorSpace(len(array))`
    to `array.space` by forming linear combinations of the vectors in the array
    with given coefficient arrays.

    If `transposed == True`, the operator maps from `array.space` to
    `NumpyVectorSpace(len(array))` by forming the inner products of the argument
    with the vectors in the given array.

    Parameters
    ----------
    array
        The |VectorArray| which is to be treated as an operator.
    transposed
        See description above.
    name
        The name of the operator.
    """

    linear = True

    def __init__(self, array, transposed=False, space_id=None, name=None):
        self._array = array.copy()
        if transposed:
            self.source = array.space
            self.range = NumpyVectorSpace(len(array), space_id)
        else:
            self.source = NumpyVectorSpace(len(array), space_id)
            self.range = array.space
        self.transposed = transposed
        self.space_id = space_id
        self.name = name

    @property
    def T(self):
        return VectorArrayOperator(self._array, not self.transposed, self.space_id, self.name + '_transposed')

    def apply(self, U, mu=None):
        assert U in self.source
        if not self.transposed:
            return self._array.lincomb(U.data)
        else:
            return self.range.make_array(U.dot(self._array))

    def apply_transpose(self, V, mu=None):
        assert V in self.range
        if not self.transposed:
            return self.source.make_array(self._array.dot(V).T)
        else:
            return self._array.lincomb(V.data)

    def apply_inverse_transpose(self, U, mu=None, least_squares=False):
        transpose_op = VectorArrayOperator(self._array, transposed=not self.transposed)
        return transpose_op.apply_inverse(U, mu=mu, least_squares=least_squares)

    def assemble_lincomb(self, operators, coefficients, solver_options=None, name=None):

        transposed = operators[0].transposed
        if not all(isinstance(op, VectorArrayOperator) and op.transposed == transposed for op in operators):
            return None
        assert not solver_options

        if coefficients[0] == 1:
            array = operators[0]._array.copy()
        else:
            array = operators[0]._array * coefficients[0]
        for op, c in zip(operators[1:], coefficients[1:]):
            array.axpy(c, op._array)
        return VectorArrayOperator(array, transposed=transposed, name=name)

    def as_range_array(self, mu=None):
        if not self.transposed:
            return self._array.copy()
        else:
            super().as_range_array(mu)

    def as_source_array(self, mu=None):
        if self.transposed:
            return self._array.copy()
        else:
            super().as_source_array(mu)

    def restricted(self, dofs):
        assert all(0 <= c < self.range.dim for c in dofs)
        if not self.transposed:
            restricted_value = NumpyVectorSpace.make_array(self._array.components(dofs))
            return VectorArrayOperator(restricted_value, False), np.arange(self.source.dim, dtype=np.int32)
        else:
            raise NotImplementedError


class VectorOperator(VectorArrayOperator):
    """Wrap a vector as a vector-like |Operator|.

    Given a vector `v` of dimension `d`, this class represents
    the operator ::

        op: R^1 ----> R^d
             x  |---> x⋅v

    In particular::

        VectorOperator(vector).as_range_array() == vector

    Parameters
    ----------
    vector
        |VectorArray| of length 1 containing the vector `v`.
    name
        Name of the operator.
    """

    linear = True
    source = NumpyVectorSpace(1)

    def __init__(self, vector, name=None):
        assert isinstance(vector, VectorArrayInterface)
        assert len(vector) == 1
        super().__init__(vector, transposed=False, name=name)


class VectorFunctional(VectorArrayOperator):
    """Wrap a vector as a linear |Functional|.

    Given a vector `v` of dimension `d`, this class represents
    the functional ::

        f: R^d ----> R^1
            u  |---> (u, v)

    where `( , )` denotes the inner product given by `product`.

    In particular, if `product` is `None` ::

        VectorFunctional(vector).as_source_array() == vector.

    If `product` is not none, we obtain ::

        VectorFunctional(vector).as_source_array() == product.apply(vector).

    Parameters
    ----------
    vector
        |VectorArray| of length 1 containing the vector `v`.
    product
        |Operator| representing the scalar product to use.
    name
        Name of the operator.
    """

    linear = True
    range = NumpyVectorSpace(1)

    def __init__(self, vector, product=None, name=None):
        assert isinstance(vector, VectorArrayInterface)
        assert len(vector) == 1
        assert product is None or isinstance(product, OperatorInterface) and vector in product.source
        if product is None:
            super().__init__(vector, transposed=True, name=name)
        else:
            super().__init__(product.apply(vector), transposed=True, name=name)


class ProxyOperator(OperatorBase):
    """Forwards all interface calls to given |Operator|.

    Mainly useful as base class for other |Operator| implementations.

    Parameters
    ----------
    operator
        The |Operator| to wrap.
    name
        Name of the wrapping operator.
    """

    def __init__(self, operator, name=None):
        assert isinstance(operator, OperatorInterface)
        self.source = operator.source
        self.range = operator.range
        self.operator = operator
        self.linear = operator.linear
        self.name = name
        self.build_parameter_type(operator)

    @property
    def T(self):
        return self.with_(operator=self.operator.T, name=self.name + '_transposed')

    def apply(self, U, mu=None):
        return self.operator.apply(U, mu=mu)

    def apply_transpose(self, V, mu=None):
        return self.operator.apply_transpose(V, mu=mu)

    def apply_inverse(self, V, mu=None, least_squares=False):
        return self.operator.apply_inverse(V, mu=mu, least_squares=least_squares)

    def apply_inverse_transpose(self, U, mu=None, least_squares=False):
        return self.operator.apply_inverse_transpose(U, mu=mu, least_squares=least_squares)

    def jacobian(self, U, mu=None):
        return self.operator.jacobian(U, mu=mu)

    def restricted(self, dofs):
        op, source_dofs = self.operator.restricted(dofs)
        return self.with_(operator=op), source_dofs


class FixedParameterOperator(ProxyOperator):
    """Makes an |Operator| |Parameter|-independent by setting a fixed |Parameter|.

    Parameters
    ----------
    operator
        The |Operator| to wrap.
    mu
        The fixed |Parameter| that will be fed to the
        :meth:`~pymor.operators.interfaces.OperatorInterface.apply` method
        of `operator`.
    """

    def __init__(self, operator, mu=None, name=None):
        super().__init__(operator, name)
        assert operator.parse_parameter(mu) or True
        self.mu = mu.copy()
        self.build_parameter_type()

    def apply(self, U, mu=None):
        return self.operator.apply(U, mu=self.mu)

    def apply_transpose(self, V, mu=None):
        return self.operator.apply_transpose(V, mu=self.mu)

    def apply_inverse(self, V, mu=None, least_squares=False):
        return self.operator.apply_inverse(V, mu=self.mu, least_squares=least_squares)

    def apply_inverse_transpose(self, U, mu=None, least_squares=False):
        return self.operator.apply_inverse_transpose(U, mu=self.mu, least_squares=least_squares)

    def jacobian(self, U, mu=None):
        return self.operator.jacobian(U, mu=self.mu)


class LinearOperator(ProxyOperator):
    """Mark the wrapped |Operator| to be linear."""

    def __init__(self, operator, name=None):
        super().__init__(operator, name)
        self.linear = True


class AffineOperator(ProxyOperator):
    """Decompose an affine |Operator| into affine_shift and linear_part. """

    def __init__(self, operator, name=None):
        if operator.parametric:
            raise NotImplementedError
        super().__init__(operator, name)
        self.affine_shift = ConstantOperator(operator.apply(operator.source.zeros()), source=operator.source)
        self.linear_part = LinearOperator(operator - self.affine_shift, name=operator.name + '_linear_part')

    def jacobian(self, U, mu=None):
        return self.linear_part.jacobian(U, mu)


class InverseOperator(OperatorBase):
    """Represents the inverse of a given |Operator|.

    Parameters
    ----------
    operator
        The |Operator| of which the inverse is formed.
    name
        If not `None`, name of the operator.
    """

    def __init__(self, operator, name=None):
        assert isinstance(operator, OperatorInterface)
        self.build_parameter_type(operator)
        self.source = operator.range
        self.range = operator.source
        self.operator = operator
        self.linear = operator.linear
        self.name = name or operator.name + '_inverse'

    @property
    def T(self):
        return InverseTransposeOperator(self.operator)

    def apply(self, U, mu=None):
        assert U in self.source
        return self.operator.apply_inverse(U, mu=mu)

    def apply_transpose(self, V, mu=None):
        assert V in self.range
        return self.operator.apply_inverse_transpose(V, mu=mu)

    def apply_inverse(self, V, mu=None, least_squares=False):
        assert V in self.range
        return self.operator.apply(V, mu=mu)

    def apply_inverse_transpose(self, U, mu=None, least_squares=False):
        assert U in self.source
        return self.operator.apply_transpose(U, mu=mu)


class InverseTransposeOperator(OperatorBase):
    """Represents the inverse transpose of a given |Operator|.

    Parameters
    ----------
    operator
        The |Operator| of which the inverse transpose is formed.
    name
        If not `None`, name of the operator.
    """

    linear = True

    def __init__(self, operator, name=None):
        assert isinstance(operator, OperatorInterface)
        assert operator.linear
        self.build_parameter_type(operator)
        self.source = operator.source
        self.range = operator.range
        self.operator = operator
        self.name = name or operator.name + '_inverse_transpose'

    @property
    def T(self):
        return InverseOperator(self.operator)

    def apply(self, U, mu=None):
        assert U in self.source
        return self.operator.apply_inverse_transpose(U, mu=mu)

    def apply_transpose(self, V, mu=None):
        assert V in self.range
        return self.operator.apply_inverse(V, mu=mu)

    def apply_inverse(self, V, mu=None, least_squares=False):
        assert V in self.range
        return self.operator.apply_transpose(V, mu=mu)

    def apply_inverse_transpose(self, U, mu=None, least_squares=False):
        assert U in self.source
        return self.operator.apply(U, mu=mu)


class AdjointOperator(OperatorBase):
    """Represents the adjoint of a given linear |Operator|.

    For a linear |Operator| `op` the adjoint `op^*` of `op` is given by::

        (op^*(v), u)_s = (v, op(u))_r,

    where `( , )_s` and `( , )_r` denote the inner products on the source
    and range space of `op`. If two products are given by `P_s` and `P_r`, then::

        op^*(v) = P_s^(-1) o op.T o P_r,

    Thus, if `( , )_s` and `( , )_r` are the Euclidean inner products,
    `op^*v` is simply given by applycation of the
    :attr:transpose <pymor.operators.interface.OperatorInterface.T>`
    |Operator|.

    Parameters
    ----------
    operator
        The |Operator| of which the adjoint is formed.
    source_product
        If not `None`, inner product |Operator| for the source |VectorSpace|
        w.r.t. which to take the adjoint.
    range_product
        If not `None`, inner product |Operator| for the range |VectorSpace|
        w.r.t. which to take the adjoint.
    name
        If not `None`, name of the operator.
    with_apply_inverse
        If `True`, provide own :meth:`~pymor.operators.interfaces.OperatorInterface.apply_inverse`
        and :meth:`~pymor.operators.interfaces.OperatorInterface.apply_inverse_transpose`
        implementations by calling these methods on the given `operator`.
        (Is set to `False` in the default implementation of
        and :meth:`~pymor.operators.interfaces.OperatorInterface.apply_inverse_transpose`.)
    solver_options
        When `with_apply_inverse` is `False`, the |solver_options| to use for
        the `apply_inverse` default implementation.
    """

    linear = True

    def __init__(self, operator, source_product=None, range_product=None, name=None,
                 with_apply_inverse=True, solver_options=None):
        assert isinstance(operator, OperatorInterface)
        assert operator.linear
        assert not with_apply_inverse or solver_options is None
        self.build_parameter_type(operator)
        self.source = operator.range
        self.range = operator.source
        self.operator = operator
        self.source_product = source_product
        self.range_product = range_product
        self.name = name or operator.name + '_adjoint'
        self.with_apply_inverse = with_apply_inverse
        self.solver_options = solver_options

    @property
    def T(self):
        if not self.source_product and not self.range_product:
            return self.operator
        else:
            options = {'inverse': self.solver_options.get('inverse_transpose'),
                       'inverse_transpose': self.solver_options.get('inverse')} if self.solver_options else None
            return AdjointOperator(self.operator.T, source_product=self.range_product,
                                   range_product=self.source_product, solver_options=options)

    def apply(self, U, mu=None):
        assert U in self.source
        if self.range_product:
            U = self.range_product.apply(U)
        V = self.operator.apply_transpose(U, mu=mu)
        if self.source_product:
            V = self.source_product.apply_inverse(V)
        return V

    def apply_transpose(self, V, mu=None):
        assert V in self.range
        if self.source_product:
            V = self.source_product.apply_inverse(V)
        U = self.operator.apply(V, mu=mu)
        if self.range_product:
            U = self.range_product.apply(U)
        return U

    def apply_inverse(self, V, mu=None, least_squares=False):
        if not self.with_apply_inverse:
            return super().apply_inverse(V, mu=mu, least_squares=least_squares)

        assert V in self.range
        if self.source_product:
            V = self.source_product(V)
        U = self.operator.apply_inverse_transpose(V, mu=mu, least_squares=least_squares)
        if self.range_product:
            U = self.range_product.apply_inverse(U)
        return U

    def apply_inverse_transpose(self, U, mu=None, least_squares=False):
        if not self.with_apply_inverse:
            return super().apply_inverse_transpose(U, mu=mu, least_squares=least_squares)

        assert U in self.source
        if self.range_product:
            U = self.range_product.apply_inverse(U)
        V = self.operator.apply_inverse(U, mu=mu, least_squares=least_squares)
        if self.source_product:
            V = self.source_product.apply(V)
        return V


class SelectionOperator(OperatorBase):
    """An |Operator| selected from a list of |Operators|.

    `operators[i]` is used if `parameter_functional(mu)` is less or
    equal than `boundaries[i]` and greater than `boundaries[i-1]`::

        -infty ------- boundaries[i] ---------- boundaries[i+1] ------- infty
                            |                        |
        --- operators[i] ---|---- operators[i+1] ----|---- operators[i+2]
                            |                        |

    Parameters
    ----------
    operators
        List of |Operators| from which one |Operator| is
        selected based on the given |Parameter|.
    parameter_functional
        The |ParameterFunctional| used for the selection of one |Operator|.
    boundaries
        The interval boundaries as defined above.
    name
        Name of the operator.

    """
    def __init__(self, operators, parameter_functional, boundaries, name=None):
        assert len(operators) > 0
        assert len(boundaries) == len(operators) - 1
        # check that boundaries are ascending:
        for i in range(len(boundaries)-1):
            assert boundaries[i] <= boundaries[i+1]
        assert all(isinstance(op, OperatorInterface) for op in operators)
        assert all(op.source == operators[0].source for op in operators[1:])
        assert all(op.range == operators[0].range for op in operators[1:])
        self.source = operators[0].source
        self.range = operators[0].range
        self.operators = tuple(operators)
        self.linear = all(op.linear for op in operators)

        self.name = name
        self.build_parameter_type(parameter_functional, *operators)

        self.boundaries = tuple(boundaries)
        self.parameter_functional = parameter_functional

    @property
    def T(self):
        return self.with_(operators=[op.T for op in self.operators],
                          name=self.name + '_transposed')

    def _get_operator_number(self, mu):
        value = self.parameter_functional.evaluate(mu)
        for i in range(len(self.boundaries)):
            if self.boundaries[i] >= value:
                return i
        return len(self.boundaries)

    def assemble(self, mu=None):
        mu = self.parse_parameter(mu)
        op = self.operators[self._get_operator_number(mu)]
        return op.assemble(mu)

    def apply(self, U, mu=None):
        mu = self.parse_parameter(mu)
        operator_number = self._get_operator_number(mu)
        return self.operators[operator_number].apply(U, mu=mu)

    def apply_transpose(self, V, mu=None):
        mu = self.parse_parameter(mu)
        op = self.operators[self._get_operator_number(mu)]
        return op.apply_transpose(V, mu=mu)

    def as_range_array(self, mu=None):
        mu = self.parse_parameter(mu)
        operator_number = self._get_operator_number(mu)
        return self.operators[operator_number].as_range_array(mu=mu)

    def as_source_array(self, mu=None):
        mu = self.parse_parameter(mu)
        operator_number = self._get_operator_number(mu)
        return self.operators[operator_number].as_source_array(mu=mu)


@defaults('raise_negative', 'tol')
def induced_norm(product, raise_negative=True, tol=1e-10, name=None):
    """Obtain induced norm of an inner product.

    The norm of the vectors in a |VectorArray| U is calculated by
    calling ::

        product.pairwise_apply2(U, U, mu=mu).

    In addition, negative norm squares of absolute value smaller
    than `tol` are clipped to `0`.
    If `raise_negative` is `True`, a :exc:`ValueError` exception
    is raised if there are negative norm squares of absolute value
    larger than `tol`.

    Parameters
    ----------
    product
        The inner product |Operator| for which the norm is to be
        calculated.
    raise_negative
        If `True`, raise an exception if calculated norm is negative.
    tol
        See above.
    name
        optional, if None product's name is used

    Returns
    -------
    norm
        A function `norm(U, mu=None)` taking a |VectorArray| `U`
        as input together with the |Parameter| `mu` which is
        passed to the product.
    """
    return InducedNorm(product, raise_negative, tol, name)


class InducedNorm(ImmutableInterface, Parametric):
    """Instantiated by :func:`induced_norm`. Do not use directly."""

    def __init__(self, product, raise_negative, tol, name):
        self.product = product
        self.raise_negative = raise_negative
        self.tol = tol
        self.name = name or product.name
        self.build_parameter_type(product)

    def __call__(self, U, mu=None):
        norm_squared = self.product.pairwise_apply2(U, U, mu=mu).real
        if self.tol > 0:
            norm_squared = np.where(np.logical_and(0 > norm_squared, norm_squared > - self.tol),
                                    0, norm_squared)
        if self.raise_negative and np.any(norm_squared < 0):
            raise ValueError('norm is negative (square = {})'.format(norm_squared))
        return np.sqrt(norm_squared)<|MERGE_RESOLUTION|>--- conflicted
+++ resolved
@@ -112,16 +112,6 @@
         return R
 
     def apply_transpose(self, V, mu=None):
-<<<<<<< HEAD
-        if hasattr(self, '_assembled_operator'):
-            if self._defaults_sid == defaults_sid():
-                return self._assembled_operator.apply_transpose(V)
-            else:
-                return self.assemble().apply_transpose(V)
-        elif self._try_assemble:
-            return self.assemble().apply_transpose(V)
-=======
->>>>>>> d003691a
         coeffs = self.evaluate_coefficients(mu)
         R = self.operators[0].apply_transpose(V, mu=mu)
         R.scal(coeffs[0])
