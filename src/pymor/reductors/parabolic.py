--- conflicted
+++ resolved
@@ -137,14 +137,7 @@
                                         initial_residual, initial_residual_range_dims,
                                         self.coercivity_estimator)
         else:
-<<<<<<< HEAD
-            self.logger.warn('Cannot efficiently reduce to subbasis')
+            self.logger.warning('Cannot efficiently reduce to subbasis')
             return ParabolicRBEstimator(self.residual.projected_to_subbasis(None, dim), None,
                                         self.initial_residual.projected_to_subbasis(None, dim), None,
-                                        self.coercivity_estimator)
-=======
-            self.logger.warning('Cannot efficiently reduce to subbasis')
-            return ReduceParabolicEstimator(self.residual.projected_to_subbasis(None, dim), None,
-                                            self.initial_residual.projected_to_subbasis(None, dim), None,
-                                            self.coercivity_estimator)
->>>>>>> e914a3e3
+                                        self.coercivity_estimator)